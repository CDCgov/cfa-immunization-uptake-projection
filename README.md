--- conflicted
+++ resolved
@@ -6,7 +6,6 @@
 
 This approach is applicable to seasonal adult immunizations. Each year, the uptake process starts afresh on the immunization rollout date, and individuals' transitions across age groups are not relevant.
 
-<<<<<<< HEAD
 ## Data sources
 
 ### Public Data
@@ -16,11 +15,10 @@
 
   - `udsf-9v7b` - 2022/2023 NIS
   - `pakc-hru3` - 2023/2024 NIS
-=======
+  
 ## Getting started
 
 - `scripts/evaluation_script.py` will download data, fit models, and produce `output/weekly_predicted_uptake.png`
->>>>>>> e7244756
 
 ## CDCgov GitHub Organization Open Source Project Template
 
