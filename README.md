# Immunization uptake projections

This repo contains statistical tools to predict the uptake of immunizations (primarily vaccines and boosters). The three primary steps are:

1. Import data sets on past uptake and cast them into a standardize format
2. Fit a variety of models that both capture past uptake as well as project future uptake, and
3. Evaluate model projections against realized uptake.

All three steps are currently under development.

<<<<<<< HEAD
Multiple sources of past data may be available and may disagree with one another. Thus, a secondary aim is to provide models that scale projections from one data source to another, so that multiple data sources can be integrated.
=======
## Data sources

### Public Data

- Weekly cumulatve COVID-19 vaccination coverage and intent among adults 18 years and older
  [Dictionary](https://data.cdc.gov/Vaccinations/Weekly-Intent-for-Vaccination-and-Cumulative-Perce/pakc-hru3/about_data)

  - `udsf-9v7b` - 2022/2023 NIS
  - `pakc-hru3` - 2023/2024 NIS
  
## Getting started

- `scripts/evaluation_script.py` will download data, fit models, and produce `output/weekly_predicted_uptake.png`

## CDCgov GitHub Organization Open Source Project Template
>>>>>>> f3bb87da

This approach is applicable to seasonal adult immunizations. Each year, the uptake process starts afresh on the immunization rollout date, and individuals' transitions across age groups are not relevant.

<<<<<<< HEAD
## Project admins
=======
**General disclaimer** This repository was created for use by CDC programs to collaborate on public health related projects in support of the [CDC mission](https://www.cdc.gov/about/organization/mission.htm). GitHub is not hosted by the CDC, but is a third party website used by CDC and its partners to share information and collaborate on software. CDC use of GitHub does not imply an endorsement of any one particular service, product, or enterprise.
>>>>>>> f3bb87da

- Edward Schrom (CDC/CFA/Predict) <tec0@cdc.gov>

<<<<<<< HEAD
## General Disclaimer
=======
- [CDC GitHub Open Project Request Form](https://forms.office.com/Pages/ResponsePage.aspx?id=aQjnnNtg_USr6NJ2cHf8j44WSiOI6uNOvdWse4I-C2NUNk43NzMwODJTRzA4NFpCUk1RRU83RTFNVi4u) _[Requires a CDC Office365 login, if you do not have a CDC Office365 please ask a friend who does to submit the request on your behalf. If you're looking for access to the CDCEnt private organization, please use the [GitHub Enterprise Cloud Access Request form](https://forms.office.com/Pages/ResponsePage.aspx?id=aQjnnNtg_USr6NJ2cHf8j44WSiOI6uNOvdWse4I-C2NUQjVJVDlKS1c0SlhQSUxLNVBaOEZCNUczVS4u).]_
>>>>>>> f3bb87da

This repository was created for use by CDC programs to collaborate on public health related projects in support of the [CDC mission](https://www.cdc.gov/about/organization/mission.htm). GitHub is not hosted by the CDC, but is a third party website used by CDC and its partners to share information and collaborate on software. CDC use of GitHub does not imply an endorsement of any one particular service, product, or enterprise.

<<<<<<< HEAD
=======
- [Open Practices](open_practices.md)
- [Rules of Behavior](rules_of_behavior.md)
- [Thanks and Acknowledgements](thanks.md)
- [Disclaimer](DISCLAIMER.md)
- [Contribution Notice](CONTRIBUTING.md)
- [Code of Conduct](code-of-conduct.md)

>>>>>>> f3bb87da
## Public Domain Standard Notice

This repository constitutes a work of the United States Government and is not
subject to domestic copyright protection under 17 USC § 105. This repository is in
the public domain within the United States, and copyright and related rights in
the work worldwide are waived through the [CC0 1.0 Universal public domain dedication](https://creativecommons.org/publicdomain/zero/1.0/).
All contributions to this repository will be released under the CC0 dedication. By
submitting a pull request you are agreeing to comply with this waiver of
copyright interest.

## License Standard Notice

<<<<<<< HEAD
This repository is licensed under ASL v2 or later.
=======
The repository utilizes code licensed under the terms of the Apache Software
License and therefore is licensed under ASL v2 or later.
>>>>>>> f3bb87da

This source code in this repository is free: you can redistribute it and/or modify it under
the terms of the Apache Software License version 2, or (at your option) any
later version.

This source code in this repository is distributed in the hope that it will be useful, but WITHOUT ANY
WARRANTY; without even the implied warranty of MERCHANTABILITY or FITNESS FOR A
PARTICULAR PURPOSE. See the Apache Software License for more details.

You should have received a copy of the Apache Software License along with this
program. If not, see http://www.apache.org/licenses/LICENSE-2.0.html

The source code forked from other open source projects will inherit its license.

## Privacy Standard Notice

This repository contains only non-sensitive, publicly available data and
information. All material and community participation is covered by the
[Disclaimer](https://github.com/CDCgov/template/blob/master/DISCLAIMER.md)
and [Code of Conduct](https://github.com/CDCgov/template/blob/master/code-of-conduct.md).
For more information about CDC's privacy policy, please visit [http://www.cdc.gov/other/privacy.html](https://www.cdc.gov/other/privacy.html).

## Contributing Standard Notice

Anyone is encouraged to contribute to the repository by [forking](https://help.github.com/articles/fork-a-repo)
and submitting a pull request. (If you are new to GitHub, you might start with a
[basic tutorial](https://help.github.com/articles/set-up-git).) By contributing
to this project, you grant a world-wide, royalty-free, perpetual, irrevocable,
non-exclusive, transferable license to all users under the terms of the
[Apache Software License v2](http://www.apache.org/licenses/LICENSE-2.0.html) or
later.

All comments, messages, pull requests, and other submissions received through
CDC including this GitHub page may be subject to applicable federal law, including but not limited to the Federal Records Act, and may be archived. Learn more at [http://www.cdc.gov/other/privacy.html](http://www.cdc.gov/other/privacy.html).

## Records Management Standard Notice
<<<<<<< HEAD

This repository is not a source of government records but is a copy to increase
collaboration and collaborative potential. All government records will be
published through the [CDC web site](http://www.cdc.gov).
=======

This repository is not a source of government records, but is a copy to increase
collaboration and collaborative potential. All government records will be
published through the [CDC web site](http://www.cdc.gov).

## Additional Standard Notices

Please refer to [CDC's Template Repository](https://github.com/CDCgov/template) for more information about [contributing to this repository](https://github.com/CDCgov/template/blob/main/CONTRIBUTING.md), [public domain notices and disclaimers](https://github.com/CDCgov/template/blob/main/DISCLAIMER.md), and [code of conduct](https://github.com/CDCgov/template/blob/main/code-of-conduct.md).
>>>>>>> f3bb87da
<|MERGE_RESOLUTION|>--- conflicted
+++ resolved
@@ -8,9 +8,8 @@
 
 All three steps are currently under development.
 
-<<<<<<< HEAD
 Multiple sources of past data may be available and may disagree with one another. Thus, a secondary aim is to provide models that scale projections from one data source to another, so that multiple data sources can be integrated.
-=======
+
 ## Data sources
 
 ### Public Data
@@ -25,37 +24,17 @@
 
 - `scripts/evaluation_script.py` will download data, fit models, and produce `output/weekly_predicted_uptake.png`
 
-## CDCgov GitHub Organization Open Source Project Template
->>>>>>> f3bb87da
-
 This approach is applicable to seasonal adult immunizations. Each year, the uptake process starts afresh on the immunization rollout date, and individuals' transitions across age groups are not relevant.
 
-<<<<<<< HEAD
+
 ## Project admins
-=======
-**General disclaimer** This repository was created for use by CDC programs to collaborate on public health related projects in support of the [CDC mission](https://www.cdc.gov/about/organization/mission.htm). GitHub is not hosted by the CDC, but is a third party website used by CDC and its partners to share information and collaborate on software. CDC use of GitHub does not imply an endorsement of any one particular service, product, or enterprise.
->>>>>>> f3bb87da
 
 - Edward Schrom (CDC/CFA/Predict) <tec0@cdc.gov>
 
-<<<<<<< HEAD
 ## General Disclaimer
-=======
-- [CDC GitHub Open Project Request Form](https://forms.office.com/Pages/ResponsePage.aspx?id=aQjnnNtg_USr6NJ2cHf8j44WSiOI6uNOvdWse4I-C2NUNk43NzMwODJTRzA4NFpCUk1RRU83RTFNVi4u) _[Requires a CDC Office365 login, if you do not have a CDC Office365 please ask a friend who does to submit the request on your behalf. If you're looking for access to the CDCEnt private organization, please use the [GitHub Enterprise Cloud Access Request form](https://forms.office.com/Pages/ResponsePage.aspx?id=aQjnnNtg_USr6NJ2cHf8j44WSiOI6uNOvdWse4I-C2NUQjVJVDlKS1c0SlhQSUxLNVBaOEZCNUczVS4u).]_
->>>>>>> f3bb87da
 
 This repository was created for use by CDC programs to collaborate on public health related projects in support of the [CDC mission](https://www.cdc.gov/about/organization/mission.htm). GitHub is not hosted by the CDC, but is a third party website used by CDC and its partners to share information and collaborate on software. CDC use of GitHub does not imply an endorsement of any one particular service, product, or enterprise.
 
-<<<<<<< HEAD
-=======
-- [Open Practices](open_practices.md)
-- [Rules of Behavior](rules_of_behavior.md)
-- [Thanks and Acknowledgements](thanks.md)
-- [Disclaimer](DISCLAIMER.md)
-- [Contribution Notice](CONTRIBUTING.md)
-- [Code of Conduct](code-of-conduct.md)
-
->>>>>>> f3bb87da
 ## Public Domain Standard Notice
 
 This repository constitutes a work of the United States Government and is not
@@ -68,12 +47,7 @@
 
 ## License Standard Notice
 
-<<<<<<< HEAD
 This repository is licensed under ASL v2 or later.
-=======
-The repository utilizes code licensed under the terms of the Apache Software
-License and therefore is licensed under ASL v2 or later.
->>>>>>> f3bb87da
 
 This source code in this repository is free: you can redistribute it and/or modify it under
 the terms of the Apache Software License version 2, or (at your option) any
@@ -110,18 +84,7 @@
 CDC including this GitHub page may be subject to applicable federal law, including but not limited to the Federal Records Act, and may be archived. Learn more at [http://www.cdc.gov/other/privacy.html](http://www.cdc.gov/other/privacy.html).
 
 ## Records Management Standard Notice
-<<<<<<< HEAD
 
 This repository is not a source of government records but is a copy to increase
 collaboration and collaborative potential. All government records will be
-published through the [CDC web site](http://www.cdc.gov).
-=======
-
-This repository is not a source of government records, but is a copy to increase
-collaboration and collaborative potential. All government records will be
-published through the [CDC web site](http://www.cdc.gov).
-
-## Additional Standard Notices
-
-Please refer to [CDC's Template Repository](https://github.com/CDCgov/template) for more information about [contributing to this repository](https://github.com/CDCgov/template/blob/main/CONTRIBUTING.md), [public domain notices and disclaimers](https://github.com/CDCgov/template/blob/main/DISCLAIMER.md), and [code of conduct](https://github.com/CDCgov/template/blob/main/code-of-conduct.md).
->>>>>>> f3bb87da
+published through the [CDC web site](http://www.cdc.gov).