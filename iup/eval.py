--- conflicted
+++ resolved
@@ -31,12 +31,8 @@
 
     # 2. There should not be any duplicated date in either data or prediction.
     assert not (
-<<<<<<< HEAD
         any(data["time_end"].is_duplicated()),
-=======
-        any(data["time_end"].is_duplicated())
->>>>>>> d47078de
-    ), "Duplicated dates are found in data and prediction."
+    "Duplicated dates are found in data and prediction."
 
 
 def score(
