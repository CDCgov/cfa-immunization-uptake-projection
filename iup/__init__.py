--- conflicted
+++ resolved
@@ -36,14 +36,12 @@
         self.sort("date")
 
     def validate(self):
-<<<<<<< HEAD
-        # only date and estimate columns are required
-=======
+
         """
         Validate that an UptakeData object has the two key columns:
         date and uptake estimate (% of population). There may be others.
         """
->>>>>>> 80559fac
+
         self.assert_columns_found(["date", "estimate"])
         self.assert_columns_type(["date"], pl.Date)
         self.assert_columns_type(["estimate"], pl.Float64)
@@ -235,7 +233,6 @@
             .shift(1)
             .over(group_cols)
         )
-<<<<<<< HEAD
 
         df = self.sort("date")
 
@@ -243,15 +240,6 @@
             (rank >= 4) | ((rank == 3) & (shifted_standard_interval <= threshold))
         )
 
-=======
-
-        df = self.sort("date")
-
-        df = df.filter(
-            (rank >= 4) | ((rank == 3) & (shifted_standard_interval <= threshold))
-        )
-
->>>>>>> 80559fac
         return IncidentUptakeData(df)
 
     def to_cumulative(self, group_cols: tuple[str,] | None, last_cumulative=None):
@@ -770,7 +758,6 @@
             self.incident_projection = self.incident_projection.join(
                 self.start.select(group_cols), how="cross"
             )
-<<<<<<< HEAD
 
         self.incident_projection = self.incident_projection.with_columns(
             elapsed=((pl.col("date") - start_date).dt.total_days().cast(pl.Float64)),
@@ -792,29 +779,7 @@
             )
 
         self.incident_projection = self.incident_projection.with_columns(
-=======
-
-        self.incident_projection = self.incident_projection.with_columns(
-            elapsed=((pl.col("date") - start_date).dt.total_days().cast(pl.Float64)),
-            season=(
-                pl.col("date").dt.year()
-                + pl.when(pl.col("date").dt.month() < 7).then(-1).otherwise(0)
-            ).cast(pl.Utf8),
-        ).with_columns(interval=pl.col("elapsed").diff().over(group_cols))
-
-        if group_cols is not None:
-            self.incident_projection = self.incident_projection.join(
-                self.start.select(list(group_cols) + ["last_elapsed", "last_interval"]),
-                on=group_cols,
-            )
-        else:
-            self.incident_projection = self.incident_projection.with_columns(
-                last_elapsed=self.start["last_elapsed"][0],
-                last_interval=self.start["last_interval"][0],
-            )
-
-        self.incident_projection = self.incident_projection.with_columns(
->>>>>>> 80559fac
+          
             elapsed=pl.col("elapsed")
             + pl.col("last_elapsed")
             + pl.col("last_interval"),
@@ -882,7 +847,6 @@
             ).select(["date", "estimate"])
 
         self.cumulative_projection = CumulativeUptakeData(self.cumulative_projection)
-<<<<<<< HEAD
 
         return self
 
@@ -1137,8 +1101,6 @@
         .filter(pl.col("date") == pl.col("date").max())
         .rename({"date": "forecast_end"})
     )
-=======
->>>>>>> 80559fac
 
     abe_perc = abs(joined["cumu_data"] - joined["cumu_pred"]) / joined["cumu_data"]
 
