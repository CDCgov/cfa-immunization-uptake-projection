--- conflicted
+++ resolved
@@ -83,7 +83,6 @@
         )
     )
 
-<<<<<<< HEAD
     if group_to_plot is not None:
         assert len(group_to_plot) == 1
         ("Only one grouping factor is allowed for score plot.")
@@ -92,10 +91,6 @@
     return alt.layer(pred_chart, obs_chart, data=pred).facet(
         row=alt.Row("forecast_start:T", title="Forecast start date"),
         column=alt.Column(group, type="nominal"),
-=======
-    return alt.layer(pred_chart, obs_chart, data=pred).facet(
-        column="model", row="forecast_start"
->>>>>>> 7beed6a1
     )
 
 
@@ -143,7 +138,7 @@
     plot_obs = obs.join(models_forecasts, how="cross").filter(
         pl.col("season").is_in(pred["season"].unique())
     )
-<<<<<<< HEAD
+    
     plot_pred = pred.with_columns(
         lower=pl.col("estimate")
         .quantile(lci)
@@ -151,16 +146,6 @@
         upper=pl.col("estimate")
         .quantile(uci)
         .over(["model", "forecast_start", "time_end", groups]),
-=======
-
-    plot_pred = pred.with_columns(
-        lower=pl.col("estimate")
-        .quantile(lci / 100)
-        .over(["model", "forecast_start", "time_end", "season", groups]),
-        upper=pl.col("estimate")
-        .quantile(uci / 100)
-        .over(["model", "forecast_start", "time_end", "season", groups]),
->>>>>>> 7beed6a1
     ).sort("time_end")
 
     obs_chart = (
