import argparse

import polars as pl
import yaml

<<<<<<< HEAD
import iup.models


def run_all_forecasts(clean_data, config) -> pl.DataFrame:
=======
import iup


def run_all_forecasts() -> pl.DataFrame:
>>>>>>> d47078de
    """Run all forecasts

    Returns:
        pl.DataFrame: data frame of forecasts, organized by model and forecast date
    """
    raise NotImplementedError
    models = None

    forecast_dates = pl.date_range(
        config["timeframe"]["start"],
        config["timeframe"]["end"],
        config["timeframe"]["interval"],
        eager=True,
    )
    models = [getattr(iup.models, model_name) for model_name in config["models"]]
    assert all(issubclass(model, iup.models.UptakeModel) for model in models)

    all_forecast = pl.DataFrame()

    for model in models:
        for forecast_date in forecast_dates:
            # Get data available as of the forecast date
<<<<<<< HEAD
            forecast = run_forecast(
                model,
                clean_data,
                grouping_factors=config["groups"],
                forecast_start=forecast_date,
                forecast_end=config["timeframe"]["end"],
            )

            forecast = forecast.with_columns(
                forecast_start=forecast_date,
                forecast_end=config["timeframe"]["end"],
                model=pl.lit(model.__name__),
            )

            all_forecast = pl.concat([all_forecast, forecast])

    return all_forecast


def run_forecast(
    model,
    observed_data,
    grouping_factors,
    forecast_start,
    forecast_end,
) -> pl.DataFrame:
    """Run a single model for a single forecast date"""
=======
            pass
>>>>>>> d47078de

    # preprocess.py returns cumulative data, need to convert to incidence for LinearIncidentUptakeModel #
    incident_data = iup.CumulativeUptakeData(observed_data).to_incident(
        grouping_factors
    )

<<<<<<< HEAD
    incident_train_data = iup.IncidentUptakeData(
        iup.IncidentUptakeData.split_train_test(incident_data, forecast_start, "train")
    )

    # Fit models using the training data and make projections
    # fit_model = model().fit(incident_train_data, grouping_factors)

    cumulative_projections = fit_model.predict(
        forecast_start,
        forecast_end,
        config["timeframe"]["interval"],
        grouping_factors,
    )

    return cumulative_projections
=======
def run_forecast() -> pl.DataFrame:
    """Run a single model for a single forecast date"""
    raise NotImplementedError

    # incident_train_data = iup.IncidentUptakeData(
    #     iup.IncidentUptakeData.split_train_test(
    #         incident_data, config["timeframe"]["start"], "train"
    #     )
    # )

    # Fit models using the training data and make projections
    # fit_model = model().fit(incident_train_data, grouping_factors)

    # cumulative_projections = fit_model.predict(
    #     config["timeframe"]["start"],
    #     config["timeframe"]["end"],
    #     config["timeframe"]["interval"],
    #     grouping_factors,
    # )
    # save these projections somewhere

    # incident_projections = cumulative_projections.to_incident(grouping_factors)
    # save these projections somewhere

    # Evaluation / Post-processing --------------------------------------------

    # incident_test_data = iup.IncidentUptakeData(
    #     iup.IncidentUptakeData.split_train_test(
    #         incident_data, config["timeframe"]["start"], "test"
    #     )
    # ).filter(pl.col("date") <= config["timeframe"]["end"])
>>>>>>> d47078de


if __name__ == "__main__":
    p = argparse.ArgumentParser()
    p.add_argument("--config", help="config file", default="scripts/config.yaml")
    p.add_argument("--input", help="input data")
    p.add_argument("--output", help="output parquet file")
    args = p.parse_args()

    with open(args.config, "r") as f:
        config = yaml.safe_load(f)

    input_data = pl.scan_parquet(args.input).collect()

    input_data = iup.CumulativeUptakeData(input_data)

    all_forecast = run_all_forecasts(config=config, clean_data=input_data)
    all_forecast.write_parquet(args.output)<|MERGE_RESOLUTION|>--- conflicted
+++ resolved
@@ -3,25 +3,16 @@
 import polars as pl
 import yaml
 
-<<<<<<< HEAD
 import iup.models
 
 
 def run_all_forecasts(clean_data, config) -> pl.DataFrame:
-=======
-import iup
-
-
-def run_all_forecasts() -> pl.DataFrame:
->>>>>>> d47078de
     """Run all forecasts
 
     Returns:
         pl.DataFrame: data frame of forecasts, organized by model and forecast date
     """
-    raise NotImplementedError
-    models = None
-
+    
     forecast_dates = pl.date_range(
         config["timeframe"]["start"],
         config["timeframe"]["end"],
@@ -36,7 +27,6 @@
     for model in models:
         for forecast_date in forecast_dates:
             # Get data available as of the forecast date
-<<<<<<< HEAD
             forecast = run_forecast(
                 model,
                 clean_data,
@@ -64,16 +54,12 @@
     forecast_end,
 ) -> pl.DataFrame:
     """Run a single model for a single forecast date"""
-=======
-            pass
->>>>>>> d47078de
 
     # preprocess.py returns cumulative data, need to convert to incidence for LinearIncidentUptakeModel #
     incident_data = iup.CumulativeUptakeData(observed_data).to_incident(
         grouping_factors
     )
-
-<<<<<<< HEAD
+    
     incident_train_data = iup.IncidentUptakeData(
         iup.IncidentUptakeData.split_train_test(incident_data, forecast_start, "train")
     )
@@ -89,39 +75,6 @@
     )
 
     return cumulative_projections
-=======
-def run_forecast() -> pl.DataFrame:
-    """Run a single model for a single forecast date"""
-    raise NotImplementedError
-
-    # incident_train_data = iup.IncidentUptakeData(
-    #     iup.IncidentUptakeData.split_train_test(
-    #         incident_data, config["timeframe"]["start"], "train"
-    #     )
-    # )
-
-    # Fit models using the training data and make projections
-    # fit_model = model().fit(incident_train_data, grouping_factors)
-
-    # cumulative_projections = fit_model.predict(
-    #     config["timeframe"]["start"],
-    #     config["timeframe"]["end"],
-    #     config["timeframe"]["interval"],
-    #     grouping_factors,
-    # )
-    # save these projections somewhere
-
-    # incident_projections = cumulative_projections.to_incident(grouping_factors)
-    # save these projections somewhere
-
-    # Evaluation / Post-processing --------------------------------------------
-
-    # incident_test_data = iup.IncidentUptakeData(
-    #     iup.IncidentUptakeData.split_train_test(
-    #         incident_data, config["timeframe"]["start"], "test"
-    #     )
-    # ).filter(pl.col("date") <= config["timeframe"]["end"])
->>>>>>> d47078de
 
 
 if __name__ == "__main__":
