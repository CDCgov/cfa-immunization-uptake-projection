--- conflicted
+++ resolved
@@ -3,27 +3,16 @@
 import polars as pl
 import yaml
 
-<<<<<<< HEAD
-import iup
-
-
-def run_all_forecasts() -> pl.DataFrame:
-=======
 import iup.models
 
 
 def run_all_forecasts(clean_data, config) -> pl.DataFrame:
->>>>>>> c5436762
+  
     """Run all forecasts
 
     Returns:
         pl.DataFrame: data frame of forecasts, organized by model and forecast date
     """
-<<<<<<< HEAD
-    raise NotImplementedError
-    models = None
-=======
->>>>>>> c5436762
 
     forecast_dates = pl.date_range(
         config["timeframe"]["start"],
@@ -31,6 +20,7 @@
         config["timeframe"]["interval"],
         eager=True,
     )
+    
     models = [getattr(iup.models, model_name) for model_name in config["models"]]
     assert all(issubclass(model, iup.models.UptakeModel) for model in models)
 
@@ -39,9 +29,7 @@
     for model in models:
         for forecast_date in forecast_dates:
             # Get data available as of the forecast date
-<<<<<<< HEAD
-            pass
-=======
+
             forecast = run_forecast(
                 model,
                 clean_data,
@@ -69,52 +57,19 @@
     forecast_end,
 ) -> pl.DataFrame:
     """Run a single model for a single forecast date"""
->>>>>>> c5436762
 
     # preprocess.py returns cumulative data, need to convert to incidence for LinearIncidentUptakeModel #
     incident_data = iup.CumulativeUptakeData(observed_data).to_incident(
         grouping_factors
     )
 
-<<<<<<< HEAD
-def run_forecast() -> pl.DataFrame:
-    """Run a single model for a single forecast date"""
-    raise NotImplementedError
-=======
     incident_train_data = iup.IncidentUptakeData(
         iup.IncidentUptakeData.split_train_test(incident_data, forecast_start, "train")
     )
->>>>>>> c5436762
+    
+    # Fit models using the training data and make projections
+    fit_model = model().fit(incident_train_data, grouping_factors)
 
-    # incident_train_data = iup.IncidentUptakeData(
-    #     iup.IncidentUptakeData.split_train_test(
-    #         incident_data, config["timeframe"]["start"], "train"
-    #     )
-    # )
-
-<<<<<<< HEAD
-    # Fit models using the training data and make projections
-    # fit_model = model().fit(incident_train_data, grouping_factors)
-
-    # cumulative_projections = fit_model.predict(
-    #     config["timeframe"]["start"],
-    #     config["timeframe"]["end"],
-    #     config["timeframe"]["interval"],
-    #     grouping_factors,
-    # )
-    # save these projections somewhere
-
-    # incident_projections = cumulative_projections.to_incident(grouping_factors)
-    # save these projections somewhere
-
-    # Evaluation / Post-processing --------------------------------------------
-
-    # incident_test_data = iup.IncidentUptakeData(
-    #     iup.IncidentUptakeData.split_train_test(
-    #         incident_data, config["timeframe"]["start"], "test"
-    #     )
-    # ).filter(pl.col("date") <= config["timeframe"]["end"])
-=======
     cumulative_projections = fit_model.predict(
         forecast_start,
         forecast_end,
@@ -123,8 +78,6 @@
     )
 
     return cumulative_projections
->>>>>>> c5436762
-
 
 if __name__ == "__main__":
     p = argparse.ArgumentParser()
